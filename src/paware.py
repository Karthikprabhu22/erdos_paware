## For adding our modules to the system path
import sys
sys.path.append("../src/")

## For file handling
import os

## For warnings
import warnings

## Loading our modules
from data_processing import preprocess, chunk, vectorize
from evaluating_results import process_labels
from adding_metadata import agree_disagree_distances

## For data handling
import polars as pl

## For embedding models
from langchain_community.embeddings import HuggingFaceEmbeddings

## For vector database
import lancedb

class PawEmbedding:
    '''
    This class is used to embed data using a given configuration.

    Parameters:
        CONFIG_NAME: str
            The name of the configuration to be used.
        RAW_DATA_PATH: str
            The path to the raw data to be embedded.
        EMBEDDED_SAVE_DIR: str
            The directory where the embedded data will be saved.
        BATCH_SIZE: int
            The size of the batches to be used for vectorization.
        CHUNK_WITH_METADATA: bool
            Whether to chunk the data with metadata.
        CHUNK_SIZE: int
            The size of the chunks to be used for vectorization.
        CHUNK_OVERLAP_PCT: float
            The percentage of overlap between chunks.
        
        Returns:
            None
    '''

    def __init__(
            self,
            CONFIG_NAME: str,
            RAW_DATA_DIR: str,
            EMBEDDED_SAVE_DIR: str,
            BATCH_SIZE: int,
            CHUNK_WITH_METADATA: bool,
            CHUNK_SIZE: int,
            CHUNK_OVERLAP_PCT: float,
            ) -> None:
        
        self.config_name = CONFIG_NAME
        self.raw_data_dir = RAW_DATA_DIR
        self.embedded_save_dir = EMBEDDED_SAVE_DIR+"config_"\
            +self.config_name+"/"
        self.batch_size = BATCH_SIZE
        self.chunk_with_metadata = CHUNK_WITH_METADATA
        self.chunk_size = CHUNK_SIZE
        self.chunk_overlap_pct = CHUNK_OVERLAP_PCT

    def embed_data(self, prefix:str = None, verbose: bool = False):
        '''
        This method is used to embed the data using the given configuration.

        Parameters:
            verbose: bool
                Whether to print the progress of the process.
        
        Returns:
            None
        '''
        if prefix:
            file_prefix = "vectorized_"+prefix+"_data_"
        else:
            file_prefix = "vectorized_config_"+self.config_name+"_data_"
        if verbose: print("Loading and chunking...")
        ## Load raw data
        data_files = os.listdir(self.raw_data_dir)
        if prefix:
            data_raw = pl.read_parquet(self.raw_data_dir+prefix+"_data.parquet")
        else:
            data_raw = pl.read_parquet(self.raw_data_path+data_files[0])

        ## Precprocess raw data
        data_preprocessed = preprocess.preprocess_data(DATA_RAW=data_raw)

        ## Chunk preproccessed data
        if self.chunk_with_metadata:
            ## Chunk with metadata
            data_chunked = chunk.chunk_preprocessed_data_with_subreddit(
                data_preprocessed=data_preprocessed, 
                chunk_size=self.chunk_size, 
                chunk_overlap_pct=self.chunk_overlap_pct)
        else:
            ## Chunk without metadata
            data_chunked = chunk.chunk_preprocessed_data(
                data_preprocessed=data_preprocessed, 
                chunk_size=self.chunk_size, 

                chunk_overlap_pct=self.chunk_overlap_pct)
        if verbose: print("... done loading and chunking.\n")

        if verbose: print("Vectorizing and saving...")
        ## Vectorize data in batches and save the results in parquets
        vectorize.batch_vectorize_and_save(
            data_chunked=data_chunked,
            batch_size=self.batch_size,
            save_dir=self.embedded_save_dir,
            file_prefix=file_prefix
        )

        ## Combine the parquet files
        if verbose: print("Combining parquet files...")
        files = [f for f in os.listdir(self.embedded_save_dir) 
                 if not f.endswith("complete.parquet")]  
        
        df = pl.read_parquet(self.embedded_save_dir+files[0])
        for f in files[1:]:
            df = pl.concat([df, pl.read_parquet(self.embedded_save_dir+f)])
        
        df.write_parquet(
            self.embedded_save_dir+file_prefix+"complete.parquet")

        for f in files:
            os.remove(self.embedded_save_dir+f)

        if verbose: print("... done vectorizing and saving.\n")
    
    def embed_from_subs(self, subs_dir:str):
        '''
        This method is used to embed data from subreddits stored individually.

        Parameters:
            None
        
        Returns:
            None
        '''
        files = os.listdir(subs_dir)
        for f in files:
            prefix = f.split("_")[0]
            self.embed_data(prefix=prefix, verbose=True)
        
        return None

    def add_agree_disagree_distances(self):
        '''
        This method is used to add agree and disagree distances to the data.

            Parameters:
                None
            
            Returns:
                None
        '''
        ## Load the data
        files = os.listdir(self.embedded_save_dir)

        for f in files:
            df = pl.read_parquet(self.embedded_save_dir+f)
            df = agree_disagree_distances.add_agree_disagree_distances(df)
            os.remove(self.embedded_save_dir+f)
            df.write_parquet(self.embedded_save_dir+f)
        
        return None

    def copy_agree_disagree_distances(self, finished_dir:str):
        '''
        This method is used to copy agree and disagree distances from a file.

        Parameters:
            file: str
                The path to the file from which to copy the distances.
        
        Returns:
            pl.DataFrame
                The data with the copied distances.
        '''

        ## Load the data
        before_files = os.listdir(self.embedded_save_dir)
        for f in before_files:
            df_before = pl.read_parquet(self.embedded_save_dir+f)
            df_before = agree_disagree_distances.copy_agree_disagree_distances(
                file=finished_dir+f, df=df_before)
            os.remove(self.embedded_save_dir+f)
            df_before.write_parquet(self.embedded_save_dir+f)
        
        return None        
    
class PawIndex:
    def __init__(
            self,
            EMBEDDING_CONFIG_NAME: str,
            EMBEDDING_DIR: str,
            INDEX_CONFIG_NAME: str,
            DB_SAVE_DIR: str,
            METRIC: str,
            NUM_PARTITIONS: int = 1024,
            NUM_SUB_VECTORS: int = 96,
            ACCELERATOR: str = None,
            ) -> None:
        
        self.embedding_config_name = EMBEDDING_CONFIG_NAME
        self.embedding_dir = EMBEDDING_DIR
        self.index_config_name = INDEX_CONFIG_NAME
        self.db_save_dir = DB_SAVE_DIR
        
        self.metric = METRIC
        self.num_partitions = NUM_PARTITIONS
        self.num_sub_vectors = NUM_SUB_VECTORS
        self.accelerator = ACCELERATOR

        self.vector_dir = self.embedding_dir+"config_"\
            +self.embedding_config_name+"/"
        self.vector_files = os.listdir(self.vector_dir)
        self.database_dir = self.db_save_dir+"/db_"\
            +self.embedding_config_name\
                +self.index_config_name

        self.config_name = self.embedding_config_name+self.index_config_name

    def index_data(self, verbose: bool = False):
        ## Initialize a database
        db = lancedb.connect(self.database_dir)

        ## Load the first data file
        data = pl.read_parquet(self.vector_dir+self.vector_files[0])

        ## Initialize a table in the database
        table = db.create_table("table_"+self.config_name, data=data)

        ## Load the rest of the data files
        for f in self.vector_files[1:]:
            data = pl.read_parquet(self.vector_dir+f)
            table.add(data)

        ## Build the ANN Index
        ## Ignoring a UserWarning that is out of my control
        with warnings.catch_warnings(category=UserWarning):
            table.create_index(
                metric=self.metric,
                num_partitions=self.num_partitions,
                num_sub_vectors=self.num_sub_vectors,
                accelerator=self.accelerator
            )

class PawQuery:
    standard_queries = [
    "How do General Motors employees feel about RTO?",
    "What kind of benefits does GM offer?",
    "When should you apply for a promotion at GM?",
    "How much does a driver make with UPS?",
    "How long is a typical UPS shift? OR Should I work a double shift at UPS?",
    "How do UPS employees feel about route cuts?",
    "Is it better to work at fedex express or fedex ground?",
    "How do FedEx employees feel about route cuts?",
    "How often do you get a raise at Lowes?",
    "Does your schedule get changed often at Lowes?",
    "What is the worst drink to make for Starbucks baristas?",
    "Does Starbucks pay overtime?",
    "What is your favorite thing about working for Starbucks?",
    "How do Whole Foods workers feel about store managers?",
    "What job perks for Whole Foods employees value most?",
    #"Do Kraken employees see themselves staying at the company for the long term?",
    #"What do Kraken employees find frustrating in their day to day work?",
    "What benefits do Chase employees value most?",
    "Do Chase employees see opportunities for promotion and professional growth at the company?",
    "What causes bank employees the most stress at work?",
    "What are some reasons that bank employees quit their jobs?",
    "Do Fidelity employees want to work remotely?",
    "Do GameStop employees feel valued by the company?",
    "What does a typical day look like when working for GameStop?",
    "Do CVS employees feel safe at work?",
    "What do CVS workers do if they notice theft?"]

    embedding_model = HuggingFaceEmbeddings(model_name="thenlper/gte-base")

    def __init__(
            self,
            CONFIG_NAME: str,
            DB_DIR: str,
            QUERY_SAVE_DIR: str,
            QUERY_NAME: str,
            METRIC: str,
            LIMIT: int,
            NPROBES: int,
            REFINE_FACTOR: int,
            FILTER_SUBMISSIONS: bool = False,
            FILTER_SHORT_QUESTIONS: bool = False,
            RERANK_SENTIMENT: bool = False,
            RERANK_AGREE_DISTANCE: bool = False,
            RERANK_DISAGREE_DISTANCE: bool = False
    ) -> None:
        
        self.config_name = CONFIG_NAME
        self.db_dir = DB_DIR+"db_"+self.config_name
        self.query_save_dir = QUERY_SAVE_DIR
        self.query_name = QUERY_NAME
        self.metric = METRIC
        self.limit = LIMIT
        self.nprobes = NPROBES
        self.refine_factor = REFINE_FACTOR
        self.filter_submissions = FILTER_SUBMISSIONS
        self.filter_short_questions = FILTER_SHORT_QUESTIONS
        self.rerank_sentiment = RERANK_SENTIMENT
        self.rerank_agree_distance = RERANK_AGREE_DISTANCE
        self.rerank_disagree_distance = RERANK_DISAGREE_DISTANCE
        ## TODO: Add reranking by sentiment then agree distance
        ## TODO: Add reranking by sentiment then disagree distance
        ## TODO: Add reranking by agree distance then sentiment
        ## TODO: Add reranking by disagree distance then sentiment

        self.db_table = "table_"+self.config_name
        self.query_file = self.query_save_dir\
            +"queries_"+self.config_name\
            +self.query_name+".parquet"

        self.db = lancedb.connect(self.db_dir)
        self.table = self.db.open_table(self.db_table)

    def ask_a_query(self, query: str):
        ## Embed the query
        query_embedding = PawQuery.embedding_model.embed_query(query)

        result = self.table.search(query_embedding)\
            .metric(self.metric)\
            .limit(self.limit)\
            .nprobes(self.nprobes)\
            .refine_factor(self.refine_factor)\
            .to_polars()
        
<<<<<<< HEAD
        ## Rerank the results
        if self.rerank_sentiment:
            ## TODO: Add reranking by sentiment
            pass
        elif self.rerank_agree_distance:
            close_to_agree = result.filter(
                (pl.col("avg_reply_agree_distance")>0) 
                & (pl.col("avg_reply_agree_distance")<=0.25))\
                    .sort(by="avg_reply_agree_distance")
            
            no_agree_data = result.filter(
                pl.col("avg_reply_agree_distance")==0)\
                    .sort(by="_distance")

            far_from_agree = result.filter(
                pl.col("avg_reply_agree_distance")>0.25)\
                    .sort(by="_distance")
            
            result = pl.concat([close_to_agree, no_agree_data, far_from_agree])

        elif self.rerank_disagree_distance:
            close_to_disagree = result.filter(
                (pl.col("avg_reply_disagree_distance")>0) 
                & (pl.col("avg_reply_disagree_distance")<=0.25))\
                    .sort(by="avg_reply_disagree_distance", descending=True)
            
            no_disagree_data = result.filter(
                pl.col("avg_reply_disagree_distance")==0)\
                    .sort(by="_distance")

            far_from_disagree = result.filter(
                pl.col("avg_reply_disagree_distance")>0.25)\
                    .sort(by="_distance", descending=True)
            
            result = pl.concat([far_from_disagree, 
                                no_disagree_data, 
                                close_to_disagree])
        
        else:
            result = result.sort(by="_distance")
=======
        result = result.sort(by="_distance").clone()
>>>>>>> bc83d745

        return result

    def ask_standard_queries(self):
        results = self.ask_a_query(PawQuery.standard_queries[0])

        results = results.with_columns(
            query_text = pl.lit(PawQuery.standard_queries[0])
        )

        for i in range(1, len(PawQuery.standard_queries)):
            next = self.ask_a_query(PawQuery.standard_queries[i])
            next = next.with_columns(
                query_text = pl.lit(PawQuery.standard_queries[i])
            )
            results = pl.concat([results, next])
        
        results.write_parquet(self.query_file)

        return results
    
class PawScores:
    standard_queries = [
    "How do General Motors employees feel about RTO?",
    "What kind of benefits does GM offer?",
    "When should you apply for a promotion at GM?",
    "How much does a driver make with UPS?",
    "How long is a typical UPS shift? OR Should I work a double shift at UPS?",
    "How do UPS employees feel about route cuts?",
    "Is it better to work at fedex express or fedex ground?",
    "How do FedEx employees feel about route cuts?",
    "How often do you get a raise at Lowes?",
    "Does your schedule get changed often at Lowes?",
    "What is the worst drink to make for Starbucks baristas?",
    "Does Starbucks pay overtime?",
    "What is your favorite thing about working for Starbucks?",
    "How do Whole Foods workers feel about store managers?",
    "What job perks for Whole Foods employees value most?",
    #"Do Kraken employees see themselves staying at the company for the long term?",
    #"What do Kraken employees find frustrating in their day to day work?",
    "What benefits do Chase employees value most?",
    "Do Chase employees see opportunities for promotion and professional growth at the company?",
    "What causes bank employees the most stress at work?",
    "What are some reasons that bank employees quit their jobs?",
    "Do Fidelity employees want to work remotely?",
    "Do GameStop employees feel valued by the company?",
    "What does a typical day look like when working for GameStop?",
    "Do CVS employees feel safe at work?",
    "What do CVS workers do if they notice theft?"]

    def __init__(
            self,
            RESULTS_FILE_PATH: str,
            ) -> None:
        
        self.results_file_path = RESULTS_FILE_PATH

        ## Load the query results
        self.results = pl.read_parquet(self.results_file_path)

        ## Load the labels and votes for the 00 config
        self.labeled_00_df = process_labels\
            .get_merged_labels_and_votes(config="00")
        self.labeled_00_df = process_labels\
            .get_majority_vote(self.labeled_00_df)

        ## Load the labels and votes for the 02 config
        self.labeled_02_df = process_labels\
            .get_merged_labels_and_votes(config="02")
        self.labeled_02_df = process_labels\
            .get_majority_vote(self.labeled_02_df)

        ## Concatenate the two dataframes
        self.labeled_df = pl.concat([self.labeled_00_df, 
                                     self.labeled_02_df])

        ## Group the labeled dataframe by query_text
        self.grouped = self.labeled_df.group_by("query_text")

        ## Add a counts of relevant results, lists of relevant results
        self.relevant_results = self.grouped.agg(
            num_relevant = pl.col("relevance_rating")\
                    .filter(pl.col("relevance_rating")==1).len(),
            relevant_names = pl.col("reddit_name")\
                    .filter(pl.col("relevance_rating")==1)).clone()
        
        self.mext_rr_scores = {}
        self.rr_scores = {}
        self.dcg_scores = {}

    def compute_mext_rr_scores(self):
        for i in range(self.relevant_results.shape[0]):
            query_text = self.relevant_results[i]["query_text"][0]
            num_relevant = self.relevant_results[i]["num_relevant"][0]
            
            if query_text:
                query_results = self.results\
                    .filter(pl.col("query_text")==query_text)
                
                query_score = 0
                for j in range(query_results.shape[0]):
                    if query_results[j]["reddit_name"] in \
                        self.relevant_results[i]["relevant_names"][0]:

                        if j < num_relevant:
                            query_score += 1
                        else:
                            query_score += 1/(j-num_relevant+1)
                
                if num_relevant > 0:
                    self.mext_rr_scores[query_text] = query_score/num_relevant
                else:
                    self.mext_rr_scores[query_text] = 0
    
    def compute_rr_scores(self):
        for i in range(self.relevant_results.shape[0]):
            query_text = self.relevant_results[i]["query_text"][0]
            num_relevant = self.relevant_results[i]["num_relevant"][0]
            
            if query_text:
                query_results = self.results\
                    .filter(pl.col("query_text")==query_text)
                
                query_score = 0
                for j in range(query_results.shape[0]):
                    if query_results[j]["reddit_name"] in \
                        self.relevant_results[i]["relevant_names"][0]:

                        query_score = 1/(j+1)
                        break

                
                if num_relevant > 0:
                    self.rr_scores[query_text] = query_score
                else:
                    self.rr_scores[query_text] = 0

    def ndcg_calc(self, array):
        ndcg = np.zeros(len(array))
        ndcg_ideal = np.zeros(len(array))
    
        sort_ind = np.argsort(array)
        sorted_arr = np.take(array,sort_ind[::-1])
        rel = [2**array[i]-1 for i in range(len(array))]
        rel_ideal = [2**sorted_arr[i]-1 for i in range(len(sorted_arr))]
    
        for i in range(len(ndcg)):
            for j in range(len(array)):
                ndcg[i] = ndcg[i]+rel[j]/math.log2(j+2)

        for i in range(len(ndcg_ideal)):
            for j in range(len(sorted_arr)):
                ndcg_ideal[i] = ndcg_ideal[i]+rel_ideal[j]/math.log2(j+2)+1e-8

    #Add the 1e-8 to control division by 0 error. This results when all the entries are irrelevant
    
        return np.mean(np.divide(ndcg,ndcg_ideal))
    
    def compute_dcg_scores(self):
        #Apply thresolding, chuck out everything from the 00 and 02 config results that are not relevant
        self.old_rating = [1,2,3]
        self.new_rating = [1,0,0]
        self.labeled_thrs_df = self.labeled_df.with_columns(pl.when(pl.col("relevance_rating") == self.old_rating[1]).then(self.new_rating[1])\
                       .when(pl.col("relevance_rating") == self.old_rating[2]).then(self.new_rating[2])\
    .otherwise(pl.col("relevance_rating")).alias("relevance_rating")
)
        #labeled_thrs_df is the thresolded df now, now we remove all the entries that have 0 relevance rating.
        self.labeled_thrs_df = self.labeled_thrs_df.filter(pl.col("relevance_rating") == 1)
    
        #We would like to compare this "relevant" dataframe with our new query reply pair, all matching relevant replies get a score of 1, everything else is set to 0

        for i in range(self.results.shape[0]):
            query_text = self.results[i]["query_text"][0]

            if query_text:
        
               #First, we filter out the dataframe based on the specific query, both for new (self.results) and labelled, thresolded one (self.labeled_thrs_df)
               self.results_query = self.results.filter(pl.col("query_text") == query_text)
               self.df_lab = self.labeled_thrs_df.filter(pl.col("query_text") == query_text)
               self.relevant_names = self.df_lab["reddit_name"].to_list()

               #compare if the replies from redditors with name "reddit_name", in the new config is present in the list "self.relevant names". If they do,
               #we score it 1, otherwise we score it 0
    
               self.df_r = self.results_query.with_columns(pl.col("reddit_name").is_in(self.relevant_names).alias("is_relevant"))
               #is_relevant is now a boolean columnn, consisting of True and False. For numerically socring it, we substitute True = 1, False = 0
               self.df_r = self.df_r.with_columns(pl.when(pl.col("is_relevant") == True).then(1)\
                       .when(pl.col("is_relevant") == False).then(0)\
    .otherwise(pl.col("is_relevant")).alias("relevance_score"))
               self.rating = self.df_r["relevance_score"].to_numpy()
               self.dcg_scores[query_text] = self.ndcg_calc(self.rating)

    def get_mext_rr_scores(self):
        return self.mext_rr_scores
    
    def get_rr_scores(self):
        return self.rr_scores
    
    def get_dcg_scores(self):
        return self.dcg_scores
        <|MERGE_RESOLUTION|>--- conflicted
+++ resolved
@@ -327,6 +327,15 @@
         self.db = lancedb.connect(self.db_dir)
         self.table = self.db.open_table(self.db_table)
 
+        self.prefilter = None
+
+        if self.filter_short_questions:
+            if self.filter_submissions:
+                self.prefilter = "(is_short_question = False) AND (aware_post_type = 'comment')"
+            self.prefilter = "(is_short_question = False)"
+        elif self.filter_submissions:
+            self.prefilter = "(aware_post_type = 'comment')"
+            
     def ask_a_query(self, query: str):
         ## Embed the query
         query_embedding = PawQuery.embedding_model.embed_query(query)
@@ -338,7 +347,6 @@
             .refine_factor(self.refine_factor)\
             .to_polars()
         
-<<<<<<< HEAD
         ## Rerank the results
         if self.rerank_sentiment:
             ## TODO: Add reranking by sentiment
@@ -379,11 +387,8 @@
         
         else:
             result = result.sort(by="_distance")
-=======
-        result = result.sort(by="_distance").clone()
->>>>>>> bc83d745
-
-        return result
+
+        return result.clone()
 
     def ask_standard_queries(self):
         results = self.ask_a_query(PawQuery.standard_queries[0])
